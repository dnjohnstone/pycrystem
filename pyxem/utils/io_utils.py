# -*- coding: utf-8 -*-
# Copyright 2017-2019 The pyXem developers
#
# This file is part of pyXem.
#
# pyXem is free software: you can redistribute it and/or modify
# it under the terms of the GNU General Public License as published by
# the Free Software Foundation, either version 3 of the License, or
# (at your option) any later version.
#
# pyXem is distributed in the hope that it will be useful,
# but WITHOUT ANY WARRANTY; without even the implied warranty of
# MERCHANTABILITY or FITNESS FOR A PARTICULAR PURPOSE.  See the
# GNU General Public License for more details.
#
# You should have received a copy of the GNU General Public License
# along with pyXem.  If not, see <http://www.gnu.org/licenses/>.

# a lot of stuff depends on this, so we have to create it first

import glob
import logging
import os
import warnings

from hyperspy.io import load as hyperspyload

import numpy as np

from pyxem.signals.diffraction1d import Diffraction1D
from pyxem.signals.diffraction2d import Diffraction2D
from pyxem.signals.electron_diffraction1d import ElectronDiffraction1D
from pyxem.signals.electron_diffraction2d import ElectronDiffraction2D
from pyxem.signals.vdf_image import VDFImage
from pyxem.signals.crystallographic_map import CrystallographicMap
<<<<<<< HEAD
from pyxem.signals.diffraction_profile import ElectronDiffractionProfile
from pyxem.signals.electron_diffraction import ElectronDiffraction
=======
>>>>>>> 6088bbf8
from pyxem.signals.diffraction_vectors import DiffractionVectors
from pyxem.signals.indexation_results import TemplateMatchingResults

from pyxem.signals.diffraction1d import LazyDiffraction1D
from pyxem.signals.diffraction2d import LazyDiffraction2D
from pyxem.signals.electron_diffraction1d import LazyElectronDiffraction1D
from pyxem.signals.electron_diffraction2d import LazyElectronDiffraction2D

from pyxem.io_plugins import io_plugins, default_write_ext
from pyxem.io_plugins import mib as mib_reader

<<<<<<< HEAD
=======
signal_dictionary = {'diffraction1d': Diffraction1D,
                     'diffraction2d': Diffraction2D,
                     'electron_diffraction1d': ElectronDiffraction1D,
                     'electron_diffraction2d': ElectronDiffraction2D,
                     'vdf_image': VDFImage,
                     'template_matching': TemplateMatchingResults,
                     'diffraction_vectors': DiffractionVectors,
                     'crystallographic_map': CrystallographicMap}

lazy_signal_dictionary = {'diffraction1d': LazyDiffraction1D,
                          'diffraction2d': LazyDiffraction2D,
                          'electron_diffraction1d': LazyElectronDiffraction1D,
                          'electron_diffraction2d': LazyElectronDiffraction2D}


def load(filename, lazy=False):
    """Load data into pyxem objects.

    Parameters
    ----------
    filename : str
        A single filename of a previously saved pyxem object. Other arguments may
        succeed, but will have fallen back on hyperspy load and warn accordingly
    lazy : bool
        If True the file will be opened lazily, i.e. without actually reading
        the data from the disk until required. Allows datasets much larger than
        available memory to be loaded.

    Returns
    -------
    s : Signal
        A pyxem Signal object containing loaded data.
    """
    s = hyperspyload(filename, lazy=lazy)
    if lazy: # pragma: no cover
        try:
            s = lazy_signal_dictionary[s.metadata.Signal.signal_type](s)
        except KeyError:
            raise ValueError("Invalid signal_type in saved data for pyxem, "
                             "please use load_hspy for this data. ")
    else:
        try:
            s = signal_dictionary[s.metadata.Signal.signal_type](s)
        except KeyError:
            raise ValueError("Invalid signal_type in saved data for pyxem, "
                             "please use load_hspy for this data. ")

    return s


def load_hspy(filename, lazy=False, assign_to=None):
    """Wraps hyperspy.load to load various file formats and assigns suitable
    loaded data to user specified pyxem signals.

    Parameters
    ----------
    filename : str
        A single filename of a previously saved pyxem object. Other arguments may
        succeed, but will have fallen back on hyperspy load and warn accordingly
    lazy : bool
        If True the file will be opened lazily, i.e. without actually reading
        the data from the disk until required. Allows datasets much larger than
        available memory to be loaded.
    assign_to : str
        The signal class type the loaded data should be assigned to. If None,
        follows default hyperspy behaviour.

    Returns
    -------
    s : Signal
        A pyxem Signal object containing loaded data.
    """
    s = hyperspyload(filename, lazy=lazy)
    if assign_to:
        if lazy: # pragma: no cover
            try:
                s = lazy_signal_dictionary[assign_to](s)
            except KeyError:
                raise ValueError("Invalid value of assign_to for lazy loading "
                                 "please specify a lazy pyXem signal or None. ")
        else:
            try:
                s = signal_dictionary[assign_to](s)
            except KeyError:
                raise ValueError("Invalid value of assign_to for loading "
                                 "please specify a pyXem signal or None. ")

    return s

>>>>>>> 6088bbf8

def load_mib(filename, scan_size, sum_length=10):  # pragma: no cover
    """Load a medipix hdr/mib file.
    Parameters
    ----------
    filename : string
        File path and name to .hdr file.
    scan_size : int
        Scan size in pixels, allows the function to reshape the array into
        the right shape.
    sum_length : int
        Number of lines to sum over to determine scan fly back location.
    """
    dpt = load_with_reader(filename=filename, reader=mib_reader)
    dpt = ElectronDiffraction(dpt.data.reshape((scan_size, scan_size, 256, 256)))
    trace = dpt.inav[:, 0:sum_length].sum((1, 2, 3))
    edge = np.where(trace == max(trace.data))[0][0]
    if edge == scan_size - 1:
        dp = ElectronDiffraction(dpt.inav[0:edge, 1:])
    else:
        dp = ElectronDiffraction(np.concatenate((dpt.inav[edge + 1:, 1:],
                                                 dpt.inav[0:edge, 1:]), axis=1))

    dp.data = np.flip(dp.data, axis=2)

<<<<<<< HEAD
    return dp


def load(filename, is_ElectronDiffraction=True):
    """
    A wrapper around hyperspy's load function that enables auto-setting signals
    to ElectronDiffraction and correct loading of previously saved
    ElectronDiffraction, TemplateMatchingResults and DiffractionVectors objects.

    Parameters
    ----------

    filename : str
        A single filename of a previously saved pyxem object. Other arguments may
        succeed, but will have fallen back on hyperspy load and warn accordingly
    is_ElectronDiffraction : bool
        If the signal is not a pxm saved signal (eg - it's a .blo file), cast to
        an ElectronDiffraction object
    """
    if isinstance(filename, str) == True:
        file_suffix = '.' + filename.split('.')[-1]
    else:
        warnings.warn("filename is not a single string, for clarity consider using hs.load()")
        s = hyperspyload(filename)
        return s

    if file_suffix == '.mib':
        raise ValueError('mib files must be loaded directly using pxm.load_mib()')  # pragma: no cover

    signal_dictionary = {'electron_diffraction': ElectronDiffraction,
                         'template_matching': TemplateMatchingResults,
                         'diffraction_vectors': DiffractionVectors,
                         'crystallographic_map': CrystallographicMap,
                         'diffraction_profile': ElectronDiffractionProfile,
                         'vdf_image': VDFImage}

    if file_suffix in ['.hspy', '.blo']:  # if True we are loading a signal from a format we know
        s = hyperspyload(filename)
        try:
            s = signal_dictionary[s.metadata.Signal.signal_type](s)
        except KeyError:
            if is_ElectronDiffraction:
                s = ElectronDiffraction(s)
            else:
                warnings.warn("No pyxem functionality used, for clarity consider using hs.load()")
    else:
        warnings.warn("file suffix unknown, for clarity consider using hs.load()")
        s = hyperspyload(filename)

    return s
=======
    return dp
>>>>>>> 6088bbf8
<|MERGE_RESOLUTION|>--- conflicted
+++ resolved
@@ -33,11 +33,6 @@
 from pyxem.signals.electron_diffraction2d import ElectronDiffraction2D
 from pyxem.signals.vdf_image import VDFImage
 from pyxem.signals.crystallographic_map import CrystallographicMap
-<<<<<<< HEAD
-from pyxem.signals.diffraction_profile import ElectronDiffractionProfile
-from pyxem.signals.electron_diffraction import ElectronDiffraction
-=======
->>>>>>> 6088bbf8
 from pyxem.signals.diffraction_vectors import DiffractionVectors
 from pyxem.signals.indexation_results import TemplateMatchingResults
 
@@ -49,8 +44,6 @@
 from pyxem.io_plugins import io_plugins, default_write_ext
 from pyxem.io_plugins import mib as mib_reader
 
-<<<<<<< HEAD
-=======
 signal_dictionary = {'diffraction1d': Diffraction1D,
                      'diffraction2d': Diffraction2D,
                      'electron_diffraction1d': ElectronDiffraction1D,
@@ -140,10 +133,10 @@
 
     return s
 
->>>>>>> 6088bbf8
 
 def load_mib(filename, scan_size, sum_length=10):  # pragma: no cover
     """Load a medipix hdr/mib file.
+
     Parameters
     ----------
     filename : string
@@ -153,6 +146,7 @@
         the right shape.
     sum_length : int
         Number of lines to sum over to determine scan fly back location.
+
     """
     dpt = load_with_reader(filename=filename, reader=mib_reader)
     dpt = ElectronDiffraction(dpt.data.reshape((scan_size, scan_size, 256, 256)))
@@ -166,57 +160,4 @@
 
     dp.data = np.flip(dp.data, axis=2)
 
-<<<<<<< HEAD
     return dp
-
-
-def load(filename, is_ElectronDiffraction=True):
-    """
-    A wrapper around hyperspy's load function that enables auto-setting signals
-    to ElectronDiffraction and correct loading of previously saved
-    ElectronDiffraction, TemplateMatchingResults and DiffractionVectors objects.
-
-    Parameters
-    ----------
-
-    filename : str
-        A single filename of a previously saved pyxem object. Other arguments may
-        succeed, but will have fallen back on hyperspy load and warn accordingly
-    is_ElectronDiffraction : bool
-        If the signal is not a pxm saved signal (eg - it's a .blo file), cast to
-        an ElectronDiffraction object
-    """
-    if isinstance(filename, str) == True:
-        file_suffix = '.' + filename.split('.')[-1]
-    else:
-        warnings.warn("filename is not a single string, for clarity consider using hs.load()")
-        s = hyperspyload(filename)
-        return s
-
-    if file_suffix == '.mib':
-        raise ValueError('mib files must be loaded directly using pxm.load_mib()')  # pragma: no cover
-
-    signal_dictionary = {'electron_diffraction': ElectronDiffraction,
-                         'template_matching': TemplateMatchingResults,
-                         'diffraction_vectors': DiffractionVectors,
-                         'crystallographic_map': CrystallographicMap,
-                         'diffraction_profile': ElectronDiffractionProfile,
-                         'vdf_image': VDFImage}
-
-    if file_suffix in ['.hspy', '.blo']:  # if True we are loading a signal from a format we know
-        s = hyperspyload(filename)
-        try:
-            s = signal_dictionary[s.metadata.Signal.signal_type](s)
-        except KeyError:
-            if is_ElectronDiffraction:
-                s = ElectronDiffraction(s)
-            else:
-                warnings.warn("No pyxem functionality used, for clarity consider using hs.load()")
-    else:
-        warnings.warn("file suffix unknown, for clarity consider using hs.load()")
-        s = hyperspyload(filename)
-
-    return s
-=======
-    return dp
->>>>>>> 6088bbf8
