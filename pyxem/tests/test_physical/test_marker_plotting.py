--- conflicted
+++ resolved
@@ -76,13 +76,8 @@
     for coords in dp_cord_list:
         dp_sim = DiffractionSimulation(coordinates=coords,
                                        intensities=np.ones_like(coords[:, 0]))
-<<<<<<< HEAD
         dps.append(sim_as_signal(dp_sim, 144, 0.025, max_r).data)  # stores a numpy array of pattern
-    dp = pxm.ElectronDiffraction(np.array([dps[0:2], dps[2:]]))  # now from a 2x2 array of patterns
-=======
-        dps.append(dp_sim.as_signal(144, 0.025, max_r).data)  # stores a numpy array of pattern
     dp = pxm.ElectronDiffraction2D(np.array([dps[0:2], dps[2:]]))  # now from a 2x2 array of patterns
->>>>>>> 6088bbf8
     dp.set_diffraction_calibration(2 * max_r / (144))
     local_plotter(dp, dp_cord_list)
 
