# -*- coding: utf-8 -*-
# Copyright 2017-2019 The pyXem developers
#
# This file is part of pyXem.
#
# pyXem is free software: you can redistribute it and/or modify
# it under the terms of the GNU General Public License as published by
# the Free Software Foundation, either version 3 of the License, or
# (at your option) any later version.
#
# pyXem is distributed in the hope that it will be useful,
# but WITHOUT ANY WARRANTY; without even the implied warranty of
# MERCHANTABILITY or FITNESS FOR A PARTICULAR PURPOSE.  See the
# GNU General Public License for more details.
#
# You should have received a copy of the GNU General Public License
# along with pyXem.  If not, see <http://www.gnu.org/licenses/>.

import pytest
import numpy as np
import dask.array as da
import pyxem as pxm

from hyperspy.signals import Signal1D, Signal2D

from pyxem.signals.electron_diffraction2d import ElectronDiffraction2D
from pyxem.signals.electron_diffraction2d import LazyElectronDiffraction2D


def test_init():
    z = np.zeros((2, 2, 2, 2))
    dp = ElectronDiffraction2D(z, metadata={'Acquisition_instrument': {'SEM': 'Expensive-SEM'}})


class TestSimpleMaps:
    # Confirms that maps run without error.

    def test_center_direct_beam_cross_correlate(self, diffraction_pattern):
        assert isinstance(diffraction_pattern, ElectronDiffraction2D)
        diffraction_pattern.center_direct_beam(method='cross_correlate', radius_start=1, radius_finish=3)
        assert isinstance(diffraction_pattern, ElectronDiffraction2D)

    def test_center_direct_beam_in_small_region(self, diffraction_pattern):
        assert isinstance(diffraction_pattern, ElectronDiffraction2D)
        diffraction_pattern.center_direct_beam(method='blur',
                                               sigma=5,
                                               square_width=3)
        assert isinstance(diffraction_pattern, ElectronDiffraction2D)

    def test_apply_affine_transformation(self, diffraction_pattern):
        diffraction_pattern.apply_affine_transformation(
            D=np.array([[1., 0., 0.],
                        [0., 1., 0.],
                        [0., 0., 1.]]))
        assert isinstance(diffraction_pattern, ElectronDiffraction2D)

    def test_apply_affine_transforms_paths(self, diffraction_pattern):
        D = np.array([[1., 0.9, 0.],
                      [1.1, 1., 0.],
                      [0., 0., 1.]])
        s = Signal2D(np.asarray([[D, D], [D, D]]))
        static = diffraction_pattern.apply_affine_transformation(D, inplace=False)
        dynamic = diffraction_pattern.apply_affine_transformation(s, inplace=False)
        assert np.allclose(static.data, dynamic.data, atol=1e-3)

    def test_apply_affine_transformation_with_casting(self, diffraction_pattern):
        diffraction_pattern.change_dtype('uint8')
        transformed_dp = ElectronDiffraction2D(diffraction_pattern).apply_affine_transformation(
            D=np.array([[1., 0., 0.],
                        [0., 1., 0.],
                        [0., 0., 1.2]]), order=2, keep_dtype=True, inplace=False)
        assert transformed_dp.data.dtype == 'uint8'

    methods = ['average', 'nan']

    @pytest.mark.parametrize('method', methods)
    def test_remove_dead_pixels(self, diffraction_pattern, method):
        dpr = diffraction_pattern.remove_deadpixels([[1, 2], [5, 6]], method,
                                                    inplace=False)
        assert isinstance(dpr, ElectronDiffraction2D)


class TestSimpleHyperspy:
    # Tests functions that assign to hyperspy metadata

    def test_set_experimental_parameters(self, diffraction_pattern):
        diffraction_pattern.set_experimental_parameters(accelerating_voltage=3,
                                                        camera_length=3,
                                                        scan_rotation=1,
                                                        convergence_angle=1,
                                                        rocking_angle=1,
                                                        rocking_frequency=1,
                                                        exposure_time=1)
        assert isinstance(diffraction_pattern, ElectronDiffraction2D)

    def test_set_scan_calibration(self, diffraction_pattern):
        diffraction_pattern.set_scan_calibration(19)
        assert isinstance(diffraction_pattern, ElectronDiffraction2D)

    @pytest.mark.parametrize('calibration, center', [
        (1, (4, 4),),
        (0.017, (3, 3)),
        (0.5, None,), ])
    def test_set_diffraction_calibration(self,
                                         diffraction_pattern,
                                         calibration, center):
        calibrated_center = calibration * np.array(center) if center is not None else center
        diffraction_pattern.set_diffraction_calibration(calibration, center=calibrated_center)
        dx, dy = diffraction_pattern.axes_manager.signal_axes
        assert dx.scale == calibration and dy.scale == calibration
        if center is not None:
            assert np.all(diffraction_pattern.isig[0., 0.].data ==
                          diffraction_pattern.isig[center[0], center[1]].data)


class TestVirtualImaging:
    # Tests that virtual imaging runs without failure

    def test_plot_interactive_virtual_image(self, diffraction_pattern):
        roi = pxm.roi.CircleROI(3, 3, 5)
        diffraction_pattern.plot_interactive_virtual_image(roi)

    def test_get_virtual_image(self, diffraction_pattern):
        roi = pxm.roi.CircleROI(3, 3, 5)
        diffraction_pattern.get_virtual_image(roi)


class TestGainNormalisation:

    @pytest.mark.parametrize('dark_reference, bright_reference', [
        (-1, 1),
        (0, 1),
        (0, 256),
    ])
    def test_apply_gain_normalisation(self, diffraction_pattern,
                                      dark_reference, bright_reference):
        dpr = diffraction_pattern.apply_gain_normalisation(
            dark_reference=dark_reference, bright_reference=bright_reference,
            inplace=False)
        assert dpr.max() == bright_reference
        assert dpr.min() == dark_reference


class TestDirectBeamMethods:

    @pytest.mark.parametrize('mask_expected', [
        (np.array([
            [False, False, False, False, False, False, False, False],
            [False, False, False, False, False, False, False, False],
            [False, False, False, True, True, False, False, False],
            [False, False, True, True, True, True, False, False],
            [False, False, True, True, True, True, False, False],
            [False, False, False, True, True, False, False, False],
            [False, False, False, False, False, False, False, False],
            [False, False, False, False, False, False, False, False]]),),
    ])
    def test_get_direct_beam_mask(self, diffraction_pattern, mask_expected):
        mask_calculated = diffraction_pattern.get_direct_beam_mask(2)
        assert isinstance(mask_calculated, Signal2D)
        assert np.equal(mask_calculated, mask_expected)


class TestRadialProfile:

    @pytest.fixture
    def diffraction_pattern_for_radial(self):
        """
        Two diffraction patterns with easy to see radial profiles, wrapped
        in ElectronDiffraction2D  <2|8,8>
        """
        dp = ElectronDiffraction2D(np.zeros((2, 8, 8)))
        dp.data[0] = np.array([[0., 0., 2., 2., 2., 2., 0., 0.],
                               [0., 2., 3., 3., 3., 3., 2., 0.],
                               [2., 3., 3., 4., 4., 3., 3., 2.],
                               [2., 3., 4., 5., 5., 4., 3., 2.],
                               [2., 3., 4., 5., 5., 4., 3., 2.],
                               [2., 3., 3., 4., 4., 3., 3., 2.],
                               [0., 2., 3., 3., 3., 3., 2., 0.],
                               [0., 0., 2., 2., 2., 2., 0., 0.]])

        dp.data[1] = np.array([[0., 0., 0., 0., 0., 0., 0., 0.],
                               [0., 0., 0., 0., 0., 0., 0., 0.],
                               [0., 0., 0., 0., 0., 0., 0., 0.],
                               [1., 1., 1., 1., 1., 1., 1., 1.],
                               [1., 1., 1., 1., 1., 1., 1., 1.],
                               [0., 0., 0., 0., 0., 0., 0., 0.],
                               [0., 0., 0., 0., 0., 0., 0., 0.],
                               [0., 0., 0., 0., 0., 0., 0., 0.]])

        return dp

    @pytest.fixture
    def mask_for_radial(self):
        """
        An 8x8 mask array, to test that part of the radial average code.
        """
        mask = np.array([[0., 0., 1., 1., 1., 1., 1., 1.],
                         [0., 0., 1., 1., 1., 1., 1., 1.],
                         [0., 0., 1., 1., 1., 1., 1., 1.],
                         [1., 0., 1., 1., 1., 1., 1., 1.],
                         [1., 0., 1., 1., 1., 1., 1., 1.],
                         [0., 0., 1., 1., 1., 1., 1., 1.],
                         [0., 0., 1., 1., 1., 1., 1., 1.],
                         [0., 0., 1., 1., 1., 1., 1., 1.]])

        return mask

    def test_radial_profile_signal_type(self, diffraction_pattern_for_radial,
                                        mask_for_radial):
        rp = diffraction_pattern_for_radial.get_radial_profile()
        rp_mask = diffraction_pattern_for_radial.get_radial_profile(
            mask_array=mask_for_radial)

        assert isinstance(rp, Signal1D)
        assert isinstance(rp_mask, Signal1D)

    @pytest.fixture
    def axes_test_dp(self):
        dp_data = np.random.randint(0, 10, (2, 2, 10, 10))
        dp = ElectronDiffraction2D(dp_data)
        return dp

    def test_radial_profile_axes(self, axes_test_dp):
        n_scale = 0.5
        axes_test_dp.axes_manager.navigation_axes[0].scale = n_scale
        axes_test_dp.axes_manager.navigation_axes[1].scale = 2 * n_scale
        name = 'real_space'
        axes_test_dp.axes_manager.navigation_axes[0].name = name
        axes_test_dp.axes_manager.navigation_axes[1].units = name
        units = 'um'
        axes_test_dp.axes_manager.navigation_axes[1].name = units
        axes_test_dp.axes_manager.navigation_axes[0].units = units

        rp = axes_test_dp.get_radial_profile()
        rp_scale_x = rp.axes_manager.navigation_axes[0].scale
        rp_scale_y = rp.axes_manager.navigation_axes[1].scale
        rp_units_x = rp.axes_manager.navigation_axes[0].units
        rp_name_x = rp.axes_manager.navigation_axes[0].name
        rp_units_y = rp.axes_manager.navigation_axes[1].units
        rp_name_y = rp.axes_manager.navigation_axes[1].name

        assert n_scale == rp_scale_x
        assert 2 * n_scale == rp_scale_y
        assert units == rp_units_x
        assert name == rp_name_x
        assert name == rp_units_y
        assert units == rp_name_y

    @pytest.mark.parametrize('expected', [
        (np.array(
            [[5., 4., 3., 2., 0.],
             [1., 0.5, 0.2, 0.2, 0.]]
        ))])
    @pytest.mark.parametrize('expected_mask', [
        (np.array(
            [[5., 4., 3., 2., 0.],
             [1., 0.5, 0.125, 0.25, 0.]]
        ))])
    def test_radial_profile(self, diffraction_pattern_for_radial, expected,
                            mask_for_radial, expected_mask):
        rp = diffraction_pattern_for_radial.get_radial_profile()
        rp_mask = diffraction_pattern_for_radial.get_radial_profile(
            mask_array=mask_for_radial)
        assert np.allclose(rp.data, expected, atol=1e-3)
        assert np.allclose(rp_mask.data, expected_mask, atol=1e-3)


class TestBackgroundMethods:

    @pytest.mark.parametrize('method, kwargs', [
        ('h-dome', {'h': 1, }),
        ('gaussian_difference', {'sigma_min': 0.5, 'sigma_max': 1, }),
        ('median', {'footprint': 4, }),
        ('reference_pattern', {'bg': np.ones((8, 8)), })
    ])
    @pytest.mark.filterwarnings('ignore::FutureWarning')
    @pytest.mark.filterwarnings('ignore::UserWarning')
    def test_remove_background(self, diffraction_pattern,
                               method, kwargs):
        bgr = diffraction_pattern.remove_background(method=method, **kwargs)
        assert bgr.data.shape == diffraction_pattern.data.shape
        assert bgr.max() <= diffraction_pattern.max()

<<<<<<< HEAD
=======
    @pytest.mark.xfail(raises=TypeError)
>>>>>>> 763731b1
    def test_no_kwarg(self, diffraction_pattern):
        bgr = diffraction_pattern.remove_background(method='h-dome')



class TestPeakFinding:
    # This is assertion free testing

    @pytest.fixture
    def ragged_peak(self):
        """
        A small selection of peaks in an ElectronDiffraction2D, to allow
        flexibilty of test building here.
        """
        pattern = np.zeros((2, 2, 128, 128))
        pattern[:, :, 40:42, 45] = 1
        pattern[:, :, 110, 30:32] = 1
        pattern[1, 0, 71:73, 21:23] = 1
        dp = ElectronDiffraction2D(pattern)
        dp.set_diffraction_calibration(1)
        return dp

    methods = ['zaefferer', 'laplacian_of_gaussians', 'difference_of_gaussians', 'stat', 'xc']

    @pytest.mark.parametrize('method', methods)
    # skimage internals
    @pytest.mark.filterwarnings('ignore::DeprecationWarning')
    def test_findpeaks_ragged(self, ragged_peak, method):
        if method == 'xc':
            disc = np.ones((2, 2))
            output = ragged_peak.find_peaks(method='xc',
                                            disc_image=disc,
                                            min_distance=3)
        else:
            output = ragged_peak.find_peaks(method=method,
                                            show_progressbar=False)


class TestsAssertionless:

    @pytest.mark.filterwarnings('ignore::DeprecationWarning')
    # we don't want to use xc in this bit
    @pytest.mark.filterwarnings('ignore::UserWarning')
    def test_find_peaks_interactive(self, diffraction_pattern):
        from matplotlib import pyplot as plt
        plt.ion()  # to make plotting non-blocking
        diffraction_pattern.find_peaks_interactive()
        plt.close('all')


@pytest.mark.xfail(raises=NotImplementedError)
class TestNotImplemented():
    def test_failing_run(self, diffraction_pattern):
        diffraction_pattern.find_peaks(method='no_such_method_exists')

    def test_remove_dead_pixels_failing(self, diffraction_pattern):
        dpr = diffraction_pattern.remove_deadpixels(
            [[1, 2], [5, 6]], 'fake_method', inplace=False, progress_bar=False)

    def test_remove_background_fake_method(self, diffraction_pattern):
        bgr = diffraction_pattern.remove_background(method='fake_method')


class TestComputeAndAsLazyElectron2D:

    def test_2d_data_compute(self):
        dask_array = da.random.random((100, 150), chunks=(50, 50))
        s = LazyElectronDiffraction2D(dask_array)
        scale0, scale1, metadata_string = 0.5, 1.5, 'test'
        s.axes_manager[0].scale = scale0
        s.axes_manager[1].scale = scale1
        s.metadata.Test = metadata_string
        s.compute()
        assert s.__class__ == ElectronDiffraction2D
        assert not hasattr(s.data, 'compute')
        assert s.axes_manager[0].scale == scale0
        assert s.axes_manager[1].scale == scale1
        assert s.metadata.Test == metadata_string
        assert dask_array.shape == s.data.shape

    def test_4d_data_compute(self):
        dask_array = da.random.random((4, 4, 10, 15),
                                      chunks=(1, 1, 10, 15))
        s = LazyElectronDiffraction2D(dask_array)
        s.compute()
        assert s.__class__ == ElectronDiffraction2D
        assert dask_array.shape == s.data.shape

    def test_2d_data_as_lazy(self):
        data = np.random.random((100, 150))
        s = ElectronDiffraction2D(data)
        scale0, scale1, metadata_string = 0.5, 1.5, 'test'
        s.axes_manager[0].scale = scale0
        s.axes_manager[1].scale = scale1
        s.metadata.Test = metadata_string
        s_lazy = s.as_lazy()
        assert s_lazy.__class__ == LazyElectronDiffraction2D
        assert hasattr(s_lazy.data, 'compute')
        assert s_lazy.axes_manager[0].scale == scale0
        assert s_lazy.axes_manager[1].scale == scale1
        assert s_lazy.metadata.Test == metadata_string
        assert data.shape == s_lazy.data.shape

    def test_4d_data_as_lazy(self):
        data = np.random.random((4, 10, 15))
        s = ElectronDiffraction2D(data)
        s_lazy = s.as_lazy()
        assert s_lazy.__class__ == LazyElectronDiffraction2D
        assert data.shape == s_lazy.data.shape


class TestDecomposition:
    def test_decomposition_class_assignment(self, diffraction_pattern):
        diffraction_pattern.decomposition()
        assert isinstance(diffraction_pattern, ElectronDiffraction2D)<|MERGE_RESOLUTION|>--- conflicted
+++ resolved
@@ -40,6 +40,10 @@
         diffraction_pattern.center_direct_beam(method='cross_correlate', radius_start=1, radius_finish=3)
         assert isinstance(diffraction_pattern, ElectronDiffraction2D)
 
+    @pytest.mark.xfail(raises=ValueError)
+    def test_center_direct_beam_fail(self, diffraction_pattern):
+        diffraction_pattern.center_direct_beam(method="Invalid value")
+
     def test_center_direct_beam_in_small_region(self, diffraction_pattern):
         assert isinstance(diffraction_pattern, ElectronDiffraction2D)
         diffraction_pattern.center_direct_beam(method='blur',
@@ -281,13 +285,9 @@
         assert bgr.data.shape == diffraction_pattern.data.shape
         assert bgr.max() <= diffraction_pattern.max()
 
-<<<<<<< HEAD
-=======
     @pytest.mark.xfail(raises=TypeError)
->>>>>>> 763731b1
     def test_no_kwarg(self, diffraction_pattern):
         bgr = diffraction_pattern.remove_background(method='h-dome')
-
 
 
 class TestPeakFinding:
