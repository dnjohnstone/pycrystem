--- conflicted
+++ resolved
@@ -102,7 +102,7 @@
         assert rms_error < 1e-5  # perfect detection for this trivial case
 
     def x_shift_case(self, s):
-        error = s.data[0, 1] - np.asarray([[93, 30]])
+        error = s.data[0, 1] - np.asarray([[93 - 64, 30 - 64]])
         rms_error = np.sqrt(error[0, 0]**2 + error[0, 1]**2)
         assert rms_error < 0.5   # correct to within a pixel
 
@@ -139,11 +139,7 @@
                          [(create_spot_gaussian(), np.array([[55, 25]]))])
 @pytest.mark.filterwarnings('ignore::UserWarning')  # our warning
 def test_bad_square_size_local_gaussian_method(dp, diffraction_vectors):
-<<<<<<< HEAD
     spr = SubpixelRefinementGenerator2D(dp, diffraction_vectors)
-    s = spr.local_gaussian_method(2)
-=======
-    spr = SubpixelrefinementGenerator(dp, diffraction_vectors)
     s = spr.local_gaussian_method(2)
 
 
@@ -161,5 +157,4 @@
     np.testing.assert_allclose([0, -4], peaks, atol=1.5)
     """ we also test reference_xc """
     peaks = spg.reference_xc(100, dp, 1).data[0, 0, 0]  # as quoted in the issue
-    np.testing.assert_allclose([0, -4], peaks)
->>>>>>> 7a20e4ee
+    np.testing.assert_allclose([0, -4], peaks)