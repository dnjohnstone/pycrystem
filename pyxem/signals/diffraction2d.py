--- conflicted
+++ resolved
@@ -34,10 +34,6 @@
 from pyxem.signals.diffraction1d import Diffraction1D
 from pyxem.signals.electron_diffraction1d import ElectronDiffraction1D
 from pyxem.signals.polar_diffraction2d import PolarDiffraction2D
-<<<<<<< HEAD
-from pyxem.signals.differential_phase_contrast import DPCBaseSignal, DPCSignal1D, DPCSignal2D
-from pyxem.signals.differential_phase_contrast import LazyDPCBaseSignal, LazyDPCSignal1D, LazyDPCSignal2D
-=======
 from pyxem.signals.differential_phase_contrast import (
     DPCBaseSignal,
     DPCSignal1D,
@@ -48,7 +44,6 @@
     LazyDPCSignal1D,
     LazyDPCSignal2D,
 )
->>>>>>> 4b0b45cb
 from pyxem.signals import transfer_navigation_axes, select_method_from_method_dict
 from pyxem.signals.common_diffraction import CommonDiffraction
 from pyxem.utils.pyfai_utils import (
@@ -1717,11 +1712,7 @@
         pst._copy_signal_all_axes_metadata(self, s)
         return s
 
-<<<<<<< HEAD
-    def find_peaks(
-=======
     def find_peaks_lazy(
->>>>>>> 4b0b45cb
         self, method="dog", lazy_result=True, show_progressbar=True, **kwargs
     ):
         """Find peaks in the signal dimensions.
@@ -1769,11 +1760,7 @@
         Example
         -------
         >>> s = ps.dummy_data.get_cbed_signal()
-<<<<<<< HEAD
-        >>> peak_array = s.find_peaks()
-=======
         >>> peak_array = s.find_peaks_lazy()
->>>>>>> 4b0b45cb
         >>> peak_array_computed = peak_array.compute(show_progressbar=False)
         >>> peak02 = peak_array_computed[0, 2]
         >>> s.add_peak_array_as_markers(peak_array_computed)
@@ -1781,11 +1768,7 @@
 
         Change parameters
 
-<<<<<<< HEAD
-        >>> peak_array = s.find_peaks(
-=======
         >>> peak_array = s.find_peaks_lazy(
->>>>>>> 4b0b45cb
         ...     method='dog', min_sigma=1.2, max_sigma=27, sigma_ratio=2.2,
         ...     threshold=0.6, overlap=0.6, lazy_result=False,
         ...     show_progressbar=False)
@@ -1793,11 +1776,7 @@
         Using Laplacian of Gaussian
 
         >>> s = ps.dummy_data.get_cbed_signal()
-<<<<<<< HEAD
-        >>> peak_array = s.find_peaks(
-=======
         >>> peak_array = s.find_peaks_lazy(
->>>>>>> 4b0b45cb
         ...     method='log', min_sigma=5, max_sigma=55, num_sigma=10,
         ...     threshold=0.2, overlap=0.86, lazy_result=False,
         ...     show_progressbar=False)
@@ -1861,11 +1840,7 @@
         Examples
         --------
         >>> s = ps.dummy_data.get_cbed_signal()
-<<<<<<< HEAD
-        >>> peak_array = s.find_peaks()
-=======
         >>> peak_array = s.find_peaks_lazy()
->>>>>>> 4b0b45cb
         >>> refined_peak_array = s.peak_position_refinement_com(peak_array, 20)
         >>> refined_peak_array_com = refined_peak_array.compute(
         ...     show_progressbar=False)
@@ -1933,11 +1908,7 @@
         Examples
         --------
         >>> s = ps.dummy_data.get_cbed_signal()
-<<<<<<< HEAD
-        >>> peak_array = s.find_peaks()
-=======
         >>> peak_array = s.find_peaks_lazy()
->>>>>>> 4b0b45cb
         >>> intensity_array = s.intensity_peaks(peak_array, disk_r=6)
         >>> intensity_array_computed = intensity_array.compute()
 
