--- conflicted
+++ resolved
@@ -22,15 +22,7 @@
 
 from pyxem.signals import push_metadata_through
 from pyxem.utils.vector_utils import calculate_norms, calculate_norms_ragged
-<<<<<<< HEAD
 from pyxem.utils.vector_utils import get_npeaks
-
-=======
-from pyxem.utils.vector_utils import get_npeaks, filter_vectors_ragged
-from pyxem.utils.vector_utils import filter_vectors_edge_ragged
-from pyxem.utils.expt_utils import peaks_as_gvectors
-from pyxem.utils.plot import generate_marker_inputs_from_peaks
->>>>>>> 7a20e4ee
 
 
 """
@@ -56,17 +48,13 @@
         Array of 2-vectors describing detector coordinates associated with each
         diffraction vector.
     """
+    _signal_type = "diffraction_vectors"
 
     def __init__(self, *args, **kwargs):
         self, args, kwargs = push_metadata_through(self, *args, **kwargs)
         super().__init__(*args, **kwargs)
-<<<<<<< HEAD
-=======
-        self.cartesian = None
-        self.hkls = None
         self.detector_shape = None
         self.pixel_calibration = None
->>>>>>> 7a20e4ee
 
     def get_nvectors_map(self, binary=False):
         """Map of the number of vectors at each navigation position.
@@ -84,59 +72,11 @@
         """
         crystim = self.map(get_npeaks, inplace=False).as_signal2D((0, 1))
 
-<<<<<<< HEAD
         if binary == True:
             crystim = crystim == 1
-=======
-        Parameters
-        ----------
-        xlim : float
-            The maximum x coordinate to be plotted.
-        ylim : float
-            The maximum y coordinate in reciprocal Angstroms to be plotted.
-        unique_vectors : DiffractionVectors, optional
-            The unique vectors to be plotted (optional). If not given, the
-            unique vectors will be found by get_unique_vectors.
-        distance_threshold : float, optional
-            The minimum distance in reciprocal Angstroms between diffraction
-            vectors for them to be considered unique diffraction vectors.
-            Will be passed to get_unique_vectors if no unique vectors are
-            given.
-        method : str
-            The method to use to determine unique vectors, if not given.
-            Valid methods are 'strict', 'distance_comparison' and 'DBSCAN'.
-            'strict' returns all vectors that are strictly unique and
-            corresponds to distance_threshold=0.
-            'distance_comparison' checks the distance between vectors to
-            determine if some should belong to the same unique vector,
-            and if so, the unique vector is iteratively updated to the
-            average value.
-            'DBSCAN' relies on the DBSCAN [1] clustering algorithm, and
-            uses the Eucledian distance metric.
-        min_samples : int, optional
-            The minimum number of not identical vectors within one cluster
-            for it to be considered a core sample, i.e. to not be considered
-            noise. Will be passed to get_unique_vectors if no unique vectors
-            are given. Only used if method=='DBSCAN'.
-        image_to_plot_on : BaseSignal, optional
-            If provided, the vectors will be plotted on top of this image.
-            The image must be calibrated in terms of offset and scale.
-        image_cmap : str, optional
-            The colormap to plot the image in.
-        plot_label_colors : bool, optional
-            If True (default is False), also the vectors contained within each
-            cluster will be plotted, with colors according to their
-            cluster membership. If True, the unique vectors will be
-            calculated by get_unique_vectors. Requires on method=='DBSCAN'.
-        distance_threshold_all : float, optional
-            The minimum distance, in calibrated units, between diffraction
-            vectors inside one cluster for them to be plotted. Only used if
-            plot_label_colors is True and requires method=='DBSCAN'.
->>>>>>> 7a20e4ee
 
         crystim.change_dtype('float')
 
-<<<<<<< HEAD
         # Set calibration to same as signal
         x = crystim.axes_manager.signal_axes[0]
         y = crystim.axes_manager.signal_axes[1]
@@ -144,75 +84,6 @@
         x.name = 'x'
         x.scale = self.axes_manager.navigation_axes[0].scale
         x.units = 'nm'
-=======
-        """
-        fig = plt.figure()
-        ax = fig.add_subplot(111)
-        offset, scale = 0., 1.
-        if image_to_plot_on is not None:
-            offset = image_to_plot_on.axes_manager[-1].offset
-            scale = image_to_plot_on.axes_manager[-1].scale
-            ax.imshow(image_to_plot_on, cmap=image_cmap)
-        else:
-            ax.set_xlim(-xlim, xlim)
-            ax.set_ylim(ylim, -ylim)
-            ax.set_aspect('equal')
-
-        if plot_label_colors is True and method == 'DBSCAN':
-            clusters = self.get_unique_vectors(
-                distance_threshold, method='DBSCAN', min_samples=min_samples,
-                return_clusters=True)[1]
-            labs = clusters.labels_[clusters.core_sample_indices_]
-            # Get all vectors from the clustering not considered noise
-            cores = clusters.components_
-            if cores.size == 0:
-                warn('No clusters were found. Check parameters, or '
-                     'use plot_label_colors=False.')
-            else:
-                peaks = DiffractionVectors(cores)
-                peaks.axes_manager.set_signal_dimension(1)
-                # Since this original number of vectors can be huge, we
-                # find a reduced number of vectors that should be plotted, by
-                # running a new clustering on all the vectors not considered
-                # noise, considering distance_threshold_all.
-                peaks = peaks.get_unique_vectors(
-                    distance_threshold_all, min_samples=1,
-                    return_clusters=False)
-                peaks_all_len = peaks.data.shape[0]
-                labels_to_plot = np.zeros(peaks_all_len)
-                peaks_to_plot = np.zeros((peaks_all_len, 2))
-                # Find the labels of each of the peaks to plot by referring back
-                # to the list of labels for the original vectors.
-                for n, peak in zip(np.arange(peaks_all_len), peaks):
-                    index = distance_matrix([peak.data], cores).argmin()
-                    peaks_to_plot[n] = cores[index]
-                    labels_to_plot[n] = labs[index]
-                # Assign a color value to each label, and shuffle these so that
-                # adjacent clusters hopefully get distinct colors.
-                cmap_lab = get_cmap('gist_rainbow')
-                lab_values_shuffled = np.arange(np.max(labels_to_plot) + 1)
-                np.random.shuffle(lab_values_shuffled)
-                labels_steps = np.array(list(map(
-                    lambda n: lab_values_shuffled[int(n)], labels_to_plot)))
-                labels_steps = labels_steps / (np.max(labels_to_plot) + 1)
-                # Plot all peaks
-                for lab, peak in zip(labels_steps, peaks_to_plot):
-                    ax.plot((peak[0] - offset) / scale,
-                            (peak[1] - offset) / scale, '.',
-                            color=cmap_lab(lab))
-        if unique_vectors is None:
-            unique_vectors = self.get_unique_vectors(
-                distance_threshold, method=method, min_samples=min_samples)
-        # Plot the unique vectors
-        ax.plot((unique_vectors.data.T[0] - offset) / scale,
-                (unique_vectors.data.T[1] - offset) / scale, 'kx')
-        plt.tight_layout()
-        plt.axis('off')
-        return fig
-
-    def plot_diffraction_vectors_on_signal(self, signal, *args, **kwargs):
-        """Plot the diffraction vectors on a signal.
->>>>>>> 7a20e4ee
 
         y.name = 'y'
         y.scale = self.axes_manager.navigation_axes[0].scale
@@ -285,278 +156,4 @@
         ghis.axes_manager.signal_axes[0].name = 'k'
         ghis.axes_manager.signal_axes[0].units = '$A^{-1}$'
 
-<<<<<<< HEAD
-        return ghis
-=======
-        return ghis
-
-    def get_unique_vectors(self, distance_threshold=0.01,
-                           method='distance_comparison', min_samples=1,
-                           return_clusters=False):
-        """Returns diffraction vectors considered unique by:
-        strict comparison, distance comparison with a specified
-        threshold, or by clustering using DBSCAN [1].
-
-        Parameters
-        ----------
-        distance_threshold : float
-            The minimum distance between diffraction vectors for them to
-            be considered unique diffraction vectors. If
-            distance_threshold==0, the unique vectors will be determined
-            by strict comparison.
-        method : str
-            The method to use to determine unique vectors. Valid methods
-            are 'strict', 'distance_comparison' and 'DBSCAN'.
-            'strict' returns all vectors that are strictly unique and
-            corresponds to distance_threshold=0.
-            'distance_comparison' checks the distance between vectors to
-            determine if some should belong to the same unique vector,
-            and if so, the unique vector is iteratively updated to the
-            average value.
-            'DBSCAN' relies on the DBSCAN [1] clustering algorithm, and
-            uses the Eucledian distance metric.
-        min_samples : int, optional
-            The minimum number of not strictly identical vectors within
-            one cluster for the cluster to be considered a core sample,
-            i.e. to not be considered noise. Only used for method='DBSCAN'.
-        return_clusters : bool, optional
-            If True (False is default), the DBSCAN clustering result is
-            returned. Only used for method='DBSCAN'.
-
-        References
-        ----------
-        [1] https://scikit-learn.org/stable/modules/generated/sklearn.
-            cluster.DBSCAN.html
-
-        Returns
-        -------
-        unique_peaks : DiffractionVectors
-            The unique diffraction vectors.
-        clusters : DBSCAN
-            The results from the clustering, given as class DBSCAN.
-            Only returned if method='DBSCAN' and return_clusters=True.
-        """
-        # Flatten the array of peaks to reach dimension (n, 2), where n
-        # is the number of peaks.
-        peaks_all = np.concatenate([
-            peaks.ravel() for peaks in self.data.flat]).reshape(-1, 2)
-
-        # A distance_threshold of 0 implies a strict comparison. So in that
-        # case, a warning is raised unless the specified method is 'strict'.
-        if distance_threshold == 0:
-            if method is not 'strict':
-                warn(message='distance_threshold=0 was given, and therefore ' +
-                     'a strict comparison is used, even though the ' +
-                     'specified method was ' + method + '.')
-                method = 'strict'
-
-        if method == 'strict':
-            unique_peaks = np.unique(peaks_all, axis=0)
-
-        elif method == 'distance_comparison':
-            unique_vectors, unique_counts = np.unique(
-                peaks_all, axis=0, return_counts=True)
-
-            unique_peaks = np.array([[0, 0]])
-            unique_peaks_counts = np.array([0])
-
-            while unique_vectors.shape[0] > 0:
-                unique_vector = unique_vectors[0]
-                distances = distance_matrix(
-                    np.array([unique_vector]), unique_vectors)
-                indices = np.where(distances < distance_threshold)[1]
-
-                new_count = indices.size
-                new_unique_peak = np.array([np.average(
-                    unique_vectors[indices], weights=unique_counts[indices],
-                    axis=0)])
-
-                unique_peaks = np.append(unique_peaks, new_unique_peak,
-                                         axis=0)
-
-                unique_peaks_counts = np.append(unique_peaks_counts,
-                                                new_count)
-                unique_vectors = np.delete(unique_vectors, indices, axis=0)
-                unique_counts = np.delete(unique_counts, indices, axis=0)
-            unique_peaks = np.delete(unique_peaks, [0], axis=0)
-
-        elif method == 'DBSCAN':
-            # All peaks are clustered by DBSCAN so that peaks within
-            # one cluster are separated by distance_threshold or less.
-            unique_vectors, unique_vectors_counts = np.unique(
-                peaks_all, axis=0, return_counts=True)
-            clusters = DBSCAN(
-                eps=distance_threshold, min_samples=min_samples,
-                metric='euclidean').fit(
-                unique_vectors, sample_weight=unique_vectors_counts)
-            unique_labels, unique_labels_count = np.unique(
-                clusters.labels_, return_counts=True)
-            unique_peaks = np.zeros((unique_labels.max() + 1, 2))
-
-            # For each cluster, a center of mass is calculated based
-            # on all the peaks within the cluster, and the center of
-            # mass is taken as the final unique vector position.
-            for n in np.arange(unique_labels.max() + 1):
-                peaks_n_temp = unique_vectors[clusters.labels_ == n]
-                peaks_n_counts_temp = unique_vectors_counts[
-                    clusters.labels_ == n]
-                unique_peaks[n] = np.average(
-                    peaks_n_temp, weights=peaks_n_counts_temp, axis=0)
-
-        # Manipulate into DiffractionVectors class
-        if unique_peaks.size > 0:
-            unique_peaks = DiffractionVectors(unique_peaks)
-            unique_peaks.axes_manager.set_signal_dimension(1)
-        if return_clusters and method == 'DBSCAN':
-            return unique_peaks, clusters
-        else:
-            return unique_peaks
-
-    def filter_vectors_magnitudes(self, min_magnitude, max_magnitude,
-                                  *args, **kwargs):
-        """Filter the diffraction vectors to accept only those with magnitudes
-        within a user specified range.
-
-        Parameters
-        ----------
-        min_magnitude : float
-            Minimum allowed vector magnitude.
-        max_magnitude : float
-            Maximum allowed vector magnitude.
-        *args:
-            Arguments to be passed to map().
-        **kwargs:
-            Keyword arguments to map().
-
-        Returns
-        -------
-        filtered_vectors : DiffractionVectors
-            Diffraction vectors within allowed magnitude tolerances.
-        """
-        # If ragged the signal axes will not be defined
-        if len(self.axes_manager.signal_axes) == 0:
-            filtered_vectors = self.map(filter_vectors_ragged,
-                                        min_magnitude=min_magnitude,
-                                        max_magnitude=max_magnitude,
-                                        inplace=False,
-                                        *args, **kwargs)
-            # Type assignment to DiffractionVectors for return
-            filtered_vectors = DiffractionVectors(filtered_vectors)
-            filtered_vectors.axes_manager.set_signal_dimension(0)
-        # Otherwise easier to calculate.
-        else:
-            magnitudes = self.get_magnitudes()
-            magnitudes.data[magnitudes.data < min_magnitude] = 0
-            magnitudes.data[magnitudes.data > max_magnitude] = 0
-            filtered_vectors = self.data[np.where(magnitudes)]
-            # Type assignment to DiffractionVectors for return
-            filtered_vectors = DiffractionVectors(filtered_vectors)
-            filtered_vectors.axes_manager.set_signal_dimension(1)
-
-        transfer_navigation_axes(filtered_vectors, self)
-
-        return filtered_vectors
-
-    def filter_vectors_detector_edge(self, exclude_width,
-                                     *args, **kwargs):
-        """Filter the diffraction vectors to accept only those not within a
-        user specified proximity to the detector edge.
-
-        Parameters
-        ----------
-        exclude_width : int
-            The width of the region adjacent to the detector edge from which
-            vectors will be excluded.
-        *args:
-            Arguments to be passed to map().
-        **kwargs:
-            Keyword arguments to map().
-
-        Returns
-        -------
-        filtered_vectors : DiffractionVectors
-            Diffraction vectors within allowed detector region.
-        """
-        x_threshold = self.pixel_calibration * (self.detector_shape[0] / 2) - self.pixel_calibration * exclude_width
-        y_threshold = self.pixel_calibration * (self.detector_shape[1] / 2) - self.pixel_calibration * exclude_width
-        # If ragged the signal axes will not be defined
-        if len(self.axes_manager.signal_axes) == 0:
-            filtered_vectors = self.map(filter_vectors_edge_ragged,
-                                        x_threshold=x_threshold,
-                                        y_threshold=y_threshold,
-                                        inplace=False,
-                                        *args, **kwargs)
-            # Type assignment to DiffractionVectors for return
-            filtered_vectors = DiffractionVectors(filtered_vectors)
-            filtered_vectors.axes_manager.set_signal_dimension(0)
-        # Otherwise easier to calculate.
-        else:
-            tmp_data = self.data.copy()
-            tmp_data[np.absolute(tmp_data.T[0]) > x_threshold] = 0
-            tmp_data[np.absolute(tmp_data.T[1]) > y_threshold] = 0
-            filtered_vectors = self.data[np.where(tmp_data.T[0])]
-            # Type assignment to DiffractionVectors for return
-            filtered_vectors = DiffractionVectors(filtered_vectors)
-            filtered_vectors.axes_manager.set_signal_dimension(1)
-
-        transfer_navigation_axes(filtered_vectors, self)
-
-        return filtered_vectors
-
-    def get_diffracting_pixels_map(self, binary=False):
-        """Map of the number of vectors at each navigation position.
-
-        Parameters
-        ----------
-        binary : boolean
-            If True a binary image with diffracting pixels taking value == 1 is
-            returned.
-
-        Returns
-        -------
-        crystim : Signal2D
-            2D map of diffracting pixels.
-        """
-        crystim = self.map(get_npeaks, inplace=False).as_signal2D((0, 1))
-
-        if binary is True:
-            crystim = crystim == 1
-
-        crystim.change_dtype('float')
-
-        # Set calibration to same as signal
-        x = crystim.axes_manager.signal_axes[0]
-        y = crystim.axes_manager.signal_axes[1]
-
-        x.name = 'x'
-        x.scale = self.axes_manager.navigation_axes[0].scale
-        x.units = 'nm'
-
-        y.name = 'y'
-        y.scale = self.axes_manager.navigation_axes[0].scale
-        y.units = 'nm'
-
-        return crystim
-
-    def calculate_cartesian_coordinates(self, accelerating_voltage, camera_length,
-                                        *args, **kwargs):
-        """Get cartesian coordinates of the diffraction vectors.
-
-        Parameters
-        ----------
-        accelerating_voltage : float
-            The acceleration voltage with which the data was acquired.
-        camera_length : float
-            The camera length in meters.
-        """
-        # Imported here to avoid circular dependency
-        from diffsims.utils.sim_utils import get_electron_wavelength
-        wavelength = get_electron_wavelength(accelerating_voltage)
-        self.cartesian = self.map(detector_to_fourier,
-                                  wavelength=wavelength,
-                                  camera_length=camera_length * 1e10,
-                                  inplace=False,
-                                  parallel=False,  # TODO: For testing
-                                  *args, **kwargs)
-        transfer_navigation_axes(self.cartesian, self)
->>>>>>> 7a20e4ee
+        return ghis