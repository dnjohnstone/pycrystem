--- conflicted
+++ resolved
@@ -34,10 +34,6 @@
 class TemplateMatchingResults(BaseSignal):
     """Template matching results containing the top n best matching crystal
     phase and orientation at each navigation position with associated metrics.
-<<<<<<< HEAD
-
-=======
->>>>>>> 0c447627
     """
 
     _signal_type = "template_matching"
