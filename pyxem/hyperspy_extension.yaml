# -*- coding: utf-8 -*-
# Copyright 2017-2020 The pyXem developers
#
# This file is part of pyXem.
#
# pyXem is free software: you can redistribute it and/or modify
# it under the terms of the GNU General Public License as published by
# the Free Software Foundation, either version 3 of the License, or
# (at your option) any later version.
#
# pyXem is distributed in the hope that it will be useful,
# but WITHOUT ANY WARRANTY; without even the implied warranty of
# MERCHANTABILITY or FITNESS FOR A PARTICULAR PURPOSE.  See the
# GNU General Public License for more details.
#
# You should have received a copy of the GNU General Public License
# along with pyXem.  If not, see <http://www.gnu.org/licenses/>.

signals:
  Diffraction1D:
    signal_type: diffraction
    signal_dimension: 1
    dtype: real
    lazy: False
    module: pyxem.signals.diffraction1d
  Diffraction2D:
    signal_type: diffraction
    signal_dimension: 2
    dtype: real
    lazy: False
    module: pyxem.signals.diffraction2d
  LazyDiffraction1D:
    signal_type: diffraction
    signal_dimension: 1
    dtype: real
    lazy: True
    module: pyxem.signals.diffraction1d
  LazyDiffraction2D:
    signal_type: diffraction
    signal_dimension: 2
    dtype: real
    lazy: True
    module: pyxem.signals.diffraction2d
  ElectronDiffraction1D:
    signal_type: electron_diffraction
    signal_dimension: 1
    dtype: real
    lazy: False
    module: pyxem.signals.electron_diffraction1d
  ElectronDiffraction2D:
    signal_type: electron_diffraction
    signal_dimension: 2
    dtype: real
    lazy: False
    module: pyxem.signals.electron_diffraction2d
  PolarDiffraction2D:
    signal_type: "PolarDiffraction2D"
    signal_dimension: 2
    dtype: real
    lazy: False
    module: pyxem.signals.polar_diffraction2d
  LazyElectronDiffraction1D:
    signal_type: electron_diffraction
    signal_dimension: 1
    dtype: real
    lazy: True
    module: pyxem.signals.electron_diffraction1d
  LazyElectronDiffraction2D:
    signal_type: electron_diffraction
    signal_dimension: 2
    dtype: real
    lazy: True
    module: pyxem.signals.electron_diffraction2d
  LazyPolarDiffraction2D:
    signal_type: "LazyPolarDiffraction2D"
    signal_dimension: 2
    dtype: real
    lazy: True
    module: pyxem.signals.polar_diffraction2d
  DiffractionVectors:
    signal_type: diffraction_vectors
    signal_dimension: 0
    dtype: real
    lazy: False
    module: pyxem.signals.diffraction_vectors
  DiffractionVectors2D:
    signal_type: diffraction_vectors
    signal_dimension: 2
    dtype: real
    lazy: False
    module: pyxem.signals.diffraction_vectors
  TemplateMatchingResults:
    signal_type: template_matching
    signal_dimension: 2
    dtype: real
    lazy: False
    module: pyxem.signals.indexation_results
  VectorMatchingResults:
    signal_type: vector_matching
    signal_dimension: 0
    dtype: real
    lazy: False
    module: pyxem.signals.indexation_results
  CrystallographicMap:
    signal_type: crystallographic_map
    signal_dimension: 1
    dtype: real
    lazy: False
    module: pyxem.signals.crystallographic_map
  DisplacementGradientMap:
    signal_type: tensor_field
    signal_dimension: 2
    dtype: real
    lazy: False
    module: pyxem.signals.tensor_field
  VDFImage:
    signal_type: vdf_image
    signal_dimension: 2
    dtype: real
    lazy: False
    module: pyxem.signals.vdf_image
  ReducedIntensity1D:
    signal_type: reduced_intensity
    signal_dimension: 1
    dtype: real
    lazy: False
    module: pyxem.signals.reduced_intensity1d
  PairDistributionFunction1D:
    signal_type: pair_distribution_function
    signal_dimension: 1
    dtype: real
    lazy: False
    module: pyxem.signals.pair_distribution_function1d
  DiffractionVariance1D:
    signal_type: diffraction_variance
    signal_dimension: 1
    dtype: real
    lazy: False
    module: pyxem.signals.diffraction_variance1d
  DiffractionVariance2D:
<<<<<<< HEAD
    signal_type: "DiffractionVariance2D"
=======
    signal_type: diffraction_variance
>>>>>>> ec0e174d
    signal_dimension: 2
    dtype: real
    lazy: False
    module: pyxem.signals.diffraction_variance2d


components2D:
    DiffractionComponent:
      module: pyxem.components.diffraction_component
      class: DiffractionComponent
    ScalableReferencePattern:
      module: pyxem.components.scalable_reference_component
      class: ScalableReferencePattern

components1D:
    ReducedIntensityCorrectionComponent:
      module: pyxem.components.reduced_intensity_correction_component
      class: ReducedIntensityCorrectionComponent
    ScatteringFitComponentLobato:
      module: pyxem.components.scattering_fit_component_lobato
      class: ScatteringFitComponentLobato
    ScatteringFitComponentXTables:
      module: pyxem.components.scattering_fit_component_xtables
      class: ScatteringFitComponentXTables<|MERGE_RESOLUTION|>--- conflicted
+++ resolved
@@ -54,7 +54,7 @@
     lazy: False
     module: pyxem.signals.electron_diffraction2d
   PolarDiffraction2D:
-    signal_type: "PolarDiffraction2D"
+    signal_type: polar_diffraction
     signal_dimension: 2
     dtype: real
     lazy: False
@@ -72,7 +72,7 @@
     lazy: True
     module: pyxem.signals.electron_diffraction2d
   LazyPolarDiffraction2D:
-    signal_type: "LazyPolarDiffraction2D"
+    signal_type: polar_diffraction
     signal_dimension: 2
     dtype: real
     lazy: True
@@ -138,11 +138,7 @@
     lazy: False
     module: pyxem.signals.diffraction_variance1d
   DiffractionVariance2D:
-<<<<<<< HEAD
-    signal_type: "DiffractionVariance2D"
-=======
     signal_type: diffraction_variance
->>>>>>> ec0e174d
     signal_dimension: 2
     dtype: real
     lazy: False
