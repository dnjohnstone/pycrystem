# -*- coding: utf-8 -*-
# Copyright 2017-2020 The pyXem developers
#
# This file is part of pyXem.
#
# pyXem is free software: you can redistribute it and/or modify
# it under the terms of the GNU General Public License as published by
# the Free Software Foundation, either version 3 of the License, or
# (at your option) any later version.
#
# pyXem is distributed in the hope that it will be useful,
# but WITHOUT ANY WARRANTY; without even the implied warranty of
# MERCHANTABILITY or FITNESS FOR A PARTICULAR PURPOSE.  See the
# GNU General Public License for more details.
#
# You should have received a copy of the GNU General Public License
# along with pyXem.  If not, see <http://www.gnu.org/licenses/>.

signals:
  Diffraction1D:
    signal_type: diffraction
    signal_dimension: 1
    dtype: real
    lazy: False
    module: pyxem.signals.diffraction1d
  Diffraction2D:
    signal_type: diffraction
    signal_dimension: 2
    dtype: real
    lazy: False
    module: pyxem.signals.diffraction2d
  LazyDiffraction1D:
    signal_type: diffraction
    signal_dimension: 1
    dtype: real
    lazy: True
    module: pyxem.signals.diffraction1d
  LazyDiffraction2D:
    signal_type: diffraction
    signal_dimension: 2
    dtype: real
    lazy: True
    module: pyxem.signals.diffraction2d
  ElectronDiffraction1D:
    signal_type: electron_diffraction
    signal_dimension: 1
    dtype: real
    lazy: False
    module: pyxem.signals.electron_diffraction1d
  ElectronDiffraction2D:
    signal_type: electron_diffraction
    signal_dimension: 2
    dtype: real
    lazy: False
    module: pyxem.signals.electron_diffraction2d
  PolarDiffraction2D:
    signal_type: polar_diffraction
    signal_dimension: 2
    dtype: real
    lazy: False
    module: pyxem.signals.polar_diffraction2d
  LazyElectronDiffraction1D:
    signal_type: electron_diffraction
    signal_dimension: 1
    dtype: real
    lazy: True
    module: pyxem.signals.electron_diffraction1d
  LazyElectronDiffraction2D:
    signal_type: electron_diffraction
    signal_dimension: 2
    dtype: real
    lazy: True
    module: pyxem.signals.electron_diffraction2d
  LazyPolarDiffraction2D:
    signal_type: polar_diffraction
    signal_dimension: 2
    dtype: real
    lazy: True
    module: pyxem.signals.polar_diffraction2d
  DiffractionVectors:
    signal_type: diffraction_vectors
    signal_dimension: 0
    dtype: real
    lazy: False
    module: pyxem.signals.diffraction_vectors
  DiffractionVectors2D:
    signal_type: diffraction_vectors
    signal_dimension: 2
    dtype: real
    lazy: False
    module: pyxem.signals.diffraction_vectors
  TemplateMatchingResults:
    signal_type: template_matching
    signal_dimension: 2
    dtype: real
    lazy: False
    module: pyxem.signals.indexation_results
  VectorMatchingResults:
    signal_type: vector_matching
    signal_dimension: 0
    dtype: real
    lazy: False
    module: pyxem.signals.indexation_results
  CrystallographicMap:
    signal_type: crystallographic_map
    signal_dimension: 1
    dtype: real
    lazy: False
    module: pyxem.signals.crystallographic_map
  DisplacementGradientMap:
    signal_type: tensor_field
    signal_dimension: 2
    dtype: real
    lazy: False
    module: pyxem.signals.tensor_field
  VDFImage:
    signal_type: vdf_image
    signal_dimension: 2
    dtype: real
    lazy: False
    module: pyxem.signals.vdf_image
  ReducedIntensity1D:
    signal_type: reduced_intensity
    signal_dimension: 1
    dtype: real
    lazy: False
    module: pyxem.signals.reduced_intensity1d
  PairDistributionFunction1D:
    signal_type: pair_distribution_function
    signal_dimension: 1
    dtype: real
    lazy: False
    module: pyxem.signals.pair_distribution_function1d
  DiffractionVariance1D:
    signal_type: diffraction_variance
    signal_dimension: 1
    dtype: real
    lazy: False
    module: pyxem.signals.diffraction_variance1d
  DiffractionVariance2D:
    signal_type: diffraction_variance
    signal_dimension: 2
    dtype: real
    lazy: False
    module: pyxem.signals.diffraction_variance2d
<<<<<<< HEAD
  DPCBaseSignal:
    signal_type: "dpc"
    signal_dimension: 2
    dtype: real
    lazy: False
    module: pyxem.signals.differential_phase_contrast
  DPCSignal1D:
    signal_type: "dpc"
    signal_dimension: 1
    dtype: real
    lazy: False
    module: pyxem.signals.differential_phase_contrast
  DPCSignal2D:
    signal_type: "dpc"
    signal_dimension: 2
    dtype: real
    lazy: False
    module: pyxem.signals.differential_phase_contrast
=======
  Correlation2D:
    signal_type: correlation
    signal_dimension: 2
    dtype: real
    lazy: False
    module: pyxem.signals.correlation2d
  LazyCorrelation2D:
    signal_type: correlation
    signal_dimension: 2
    dtype: real
    lazy: True
    module: pyxem.signals.correlation2d
  Power2D:
    signal_type: power
    signal_dimension: 2
    dtype: real
    lazy: False
    module: pyxem.signals.power2d
  LazyPower2D:
    signal_type: power
    signal_dimension: 2
    dtype: real
    lazy: True
    module: pyxem.signals.power2d
>>>>>>> 21188c7c

components2D:
    DiffractionComponent:
      module: pyxem.components.diffraction_component
      class: DiffractionComponent
    ScalableReferencePattern:
      module: pyxem.components.scalable_reference_component
      class: ScalableReferencePattern

components1D:
    ReducedIntensityCorrectionComponent:
      module: pyxem.components.reduced_intensity_correction_component
      class: ReducedIntensityCorrectionComponent
    ScatteringFitComponentLobato:
      module: pyxem.components.scattering_fit_component_lobato
      class: ScatteringFitComponentLobato
    ScatteringFitComponentXTables:
      module: pyxem.components.scattering_fit_component_xtables
      class: ScatteringFitComponentXTables<|MERGE_RESOLUTION|>--- conflicted
+++ resolved
@@ -143,7 +143,6 @@
     dtype: real
     lazy: False
     module: pyxem.signals.diffraction_variance2d
-<<<<<<< HEAD
   DPCBaseSignal:
     signal_type: "dpc"
     signal_dimension: 2
@@ -162,7 +161,6 @@
     dtype: real
     lazy: False
     module: pyxem.signals.differential_phase_contrast
-=======
   Correlation2D:
     signal_type: correlation
     signal_dimension: 2
@@ -187,7 +185,6 @@
     dtype: real
     lazy: True
     module: pyxem.signals.power2d
->>>>>>> 21188c7c
 
 components2D:
     DiffractionComponent:
