language: shell

env:
  global:
<<<<<<< HEAD
    - DEPS="hyperspy-base diffsims orix lmfit pyfai ipywidgets"
=======
    - DEPS="scikit-image>=0.15.0 matplotlib>=3.1.1 scikit-learn>=0.19 hyperspy-base==1.5.2 diffsims>=0.3 lmfit>=0.9.12 ipywidgets pyfai-base numba"
>>>>>>> 1ba8bf14
    - TEST_DEPS="pytest>=5.0 pytest-cov>=2.8.1 coveralls>=1.10 coverage>=5.0"

matrix:
  include:
  - name: "Python 3.8 on Linux"
    env: export PYTHON=3.8; PIPONLY="false"
    before_install: wget https://repo.continuum.io/miniconda/Miniconda3-latest-Linux-x86_64.sh -O miniconda.sh

  - name: "Python 3.7 on Linux"
    env: export PYTHON=3.7; PIPONLY="false"
    before_install: wget https://repo.continuum.io/miniconda/Miniconda3-latest-Linux-x86_64.sh -O miniconda.sh

  - name: "3.8, Linux, pip"
    env: export PYTHON=3.8; PIPONLY="true"
    before_install: wget https://repo.continuum.io/miniconda/Miniconda3-latest-Linux-x86_64.sh -O miniconda.sh

  - name: "3.7, Linux, pip"
    env: export PYTHON=3.7; PIPONLY="true"
    before_install: wget https://repo.continuum.io/miniconda/Miniconda3-latest-Linux-x86_64.sh -O miniconda.sh

  - name: "Python 3.8 on MacOS"
    os: osx
    env: export PYTHON=3.8; PIPONLY="false"
    before_install: wget "https://repo.continuum.io/miniconda/Miniconda3-latest-MacOSX-x86_64.sh" -O miniconda.sh

  - name: "Python 3.7 on MacOS"
    os: osx
    env: export PYTHON=3.7; PIPONLY="false"
    before_install: wget "https://repo.continuum.io/miniconda/Miniconda3-latest-MacOSX-x86_64.sh" -O miniconda.sh

  - name: "Python 3.8 on Windows"
    os: windows
    env: EXPORT PYTHON=3.8; PATH="/c/tools/miniconda3/:/c/tools/miniconda3/Scripts:$PATH"; PIPONLY="false"
    before_install: choco install -y miniconda3 openssl.light

  - name: "Python 3.7 on Windows"
    os: windows
    env: EXPORT PYTHON=3.7; PATH="/c/tools/miniconda3/:/c/tools/miniconda3/Scripts:$PATH"; PIPONLY="false"
    before_install: choco install -y miniconda3 openssl.light



sudo: True #for Miniconda

install:
  # Completes the installation of miniconda
  - if [[ "$TRAVIS_OS_NAME" =~ ^(linux|osx)$ ]]; then
       chmod +x miniconda.sh;
       ./miniconda.sh -b -p $HOME/miniconda;
       source $HOME/miniconda/bin/activate root;
    fi
  # setup environment
  - conda update -y conda;
  - conda config --append channels conda-forge;
  - conda create -n testenv --yes python=$PYTHON;
  - if [[ "$TRAVIS_OS_NAME" =~ ^(linux|osx)$ ]]; then
      conda activate testenv;
    else
      . activate testenv;
    fi
  - conda activate testenv;
  - if [ "$PIPONLY" = "true" ]; then
       conda install -y $TEST_DEPS;
    else
       conda install -y $DEPS $TEST_DEPS;
    fi
  - pip install .

script:
  - export MPLBACKEND=Agg
  # runs slow tests
  - if [ "$TRAVIS_OS_NAME" = "linux" ]; then
      pytest --pyargs pyxem --cov=pyxem --runslow;
    else
      pytest --pyargs pyxem --cov=pyxem;
    fi
  - coveralls<|MERGE_RESOLUTION|>--- conflicted
+++ resolved
@@ -2,11 +2,7 @@
 
 env:
   global:
-<<<<<<< HEAD
-    - DEPS="hyperspy-base diffsims orix lmfit pyfai ipywidgets"
-=======
-    - DEPS="scikit-image>=0.15.0 matplotlib>=3.1.1 scikit-learn>=0.19 hyperspy-base==1.5.2 diffsims>=0.3 lmfit>=0.9.12 ipywidgets pyfai-base numba"
->>>>>>> 1ba8bf14
+    - DEPS="scikit-image>=0.15.0 matplotlib>=3.1.1 scikit-learn>=0.19 hyperspy-base==1.5.2 diffsims>=0.3 orix>=0.3 lmfit>=0.9.12 ipywidgets pyfai-base numba"
     - TEST_DEPS="pytest>=5.0 pytest-cov>=2.8.1 coveralls>=1.10 coverage>=5.0"
 
 matrix:
