#!/usr/bin/env python
# -*- coding: utf-8 -*-
# Copyright 2017-2020 The pyXem developers
#
# This file is part of pyXem.
#
# pyXem is free software: you can redistribute it and/or modify
# it under the terms of the GNU General Public License as published by
# the Free Software Foundation, either version 3 of the License, or
# (at your option) any later version.
#
# pyXem is distributed in the hope that it will be useful,
# but WITHOUT ANY WARRANTY; without even the implied warranty of
# MERCHANTABILITY or FITNESS FOR A PARTICULAR PURPOSE.  See the
# GNU General Public License for more details.
#
# You should have received a copy of the GNU General Public License
# along with pyXem.  If not, see <http://www.gnu.org/licenses/>.

from setuptools import setup, find_packages

exec(open("pyxem/release_info.py").read())  # grab version info


setup(
    name=name,
    version=version,
    description="multi-dimensional diffraction microscopy",
    author=author,
    author_email=email,
    license=license,
    url="https://github.com/pyxem/pyxem",
<<<<<<< HEAD
    long_description=open('README.rst').read(),
    keywords = [
        'STEM',
        'data analysis',
        'microscopy',
        ],
=======
    long_description=open("README.rst").read(),
    keywords=[
        "data analysis",
        "diffraction",
        "microscopy",
        "electron diffraction",
        "electron microscopy",
    ],
>>>>>>> 28d71b7a
    classifiers=[
        "Programming Language :: Python :: 3",
        "Programming Language :: Python :: 3.7",
        "Programming Language :: Python :: 3.8",
        "Development Status :: 4 - Beta",
        "Intended Audience :: Science/Research",
        "License :: OSI Approved :: GNU General Public License v3 (GPLv3)",
        "Natural Language :: English",
        "Operating System :: OS Independent",
        "Topic :: Scientific/Engineering",
        "Topic :: Scientific/Engineering :: Physics",
    ],
    packages=find_packages(),
    # adjust the tabbing
    install_requires=[
<<<<<<< HEAD
        'scikit-image >= 0.15.0',   # exclude_border argument in peak_finder laplacian (PR #436)
        'matplotlib >= 3.1.1',     # 3.1.0 failed
        'scikit-learn >= 0.19',     # reason unknown
        'hyperspy >= 1.5.2',        # earlier versions incompatible with numpy >= 1.17.0
        'diffsims > 0.2.1',        # Makes use of functionality introduced in this release
        'lmfit >= 0.9.12',
        'pyfai',
        'ipython>=2.0',
        'h5py',
        'dask',
        'tqdm'
=======
        "scikit-image >= 0.15.0",  # exclude_border argument in peak_finder laplacian (PR #436)
        "matplotlib >= 3.1.1",  # 3.1.0 failed
        "scikit-learn >= 0.19",  # reason unknown
        "hyperspy >= 1.5.2",  # earlier versions incompatible with numpy >= 1.17.0
        "diffsims >= 0.2.3",  # Makes use of functionality introduced in this release
        "lmfit >= 0.9.12",
        "pyfai",
>>>>>>> 28d71b7a
    ],
    package_data={
        "": ["LICENSE", "readme.rst"],
        "pyxem": ["*.py", "hyperspy_extension.yaml"],
    },
    entry_points={"hyperspy.extensions": ["pyxem = pyxem"]},
)<|MERGE_RESOLUTION|>--- conflicted
+++ resolved
@@ -30,14 +30,6 @@
     author_email=email,
     license=license,
     url="https://github.com/pyxem/pyxem",
-<<<<<<< HEAD
-    long_description=open('README.rst').read(),
-    keywords = [
-        'STEM',
-        'data analysis',
-        'microscopy',
-        ],
-=======
     long_description=open("README.rst").read(),
     keywords=[
         "data analysis",
@@ -46,7 +38,6 @@
         "electron diffraction",
         "electron microscopy",
     ],
->>>>>>> 28d71b7a
     classifiers=[
         "Programming Language :: Python :: 3",
         "Programming Language :: Python :: 3.7",
@@ -62,19 +53,6 @@
     packages=find_packages(),
     # adjust the tabbing
     install_requires=[
-<<<<<<< HEAD
-        'scikit-image >= 0.15.0',   # exclude_border argument in peak_finder laplacian (PR #436)
-        'matplotlib >= 3.1.1',     # 3.1.0 failed
-        'scikit-learn >= 0.19',     # reason unknown
-        'hyperspy >= 1.5.2',        # earlier versions incompatible with numpy >= 1.17.0
-        'diffsims > 0.2.1',        # Makes use of functionality introduced in this release
-        'lmfit >= 0.9.12',
-        'pyfai',
-        'ipython>=2.0',
-        'h5py',
-        'dask',
-        'tqdm'
-=======
         "scikit-image >= 0.15.0",  # exclude_border argument in peak_finder laplacian (PR #436)
         "matplotlib >= 3.1.1",  # 3.1.0 failed
         "scikit-learn >= 0.19",  # reason unknown
@@ -82,7 +60,6 @@
         "diffsims >= 0.2.3",  # Makes use of functionality introduced in this release
         "lmfit >= 0.9.12",
         "pyfai",
->>>>>>> 28d71b7a
     ],
     package_data={
         "": ["LICENSE", "readme.rst"],
