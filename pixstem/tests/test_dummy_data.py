import pixstem.dummy_data as dd


class TestDummyDataModule:

    def test_simple_disk_shift(self):
        s = dd.get_disk_shift_simple_test_signal()
        s.plot()
        assert not s._lazy

        s = dd.get_disk_shift_simple_test_signal(lazy=True)
        assert s._lazy

    def test_simple_holz_signal(self):
        s = dd.get_holz_simple_test_signal()
        s.plot()
        assert not s._lazy

        s = dd.get_holz_simple_test_signal(lazy=True)
        assert s._lazy

    def test_single_ring_diffraction_signal(self):
        s = dd.get_single_ring_diffraction_signal()
        s.plot()

    def test_get_simple_dpc_signal(self):
        s = dd.get_simple_dpc_signal()
        s.plot()

    def test_get_holz_heterostructure_test_signal(self):
        s = dd.get_holz_heterostructure_test_signal()
        s.plot()
        assert not s._lazy

        s = dd.get_holz_heterostructure_test_signal(lazy=True)
        assert s._lazy

    def test_get_stripe_pattern_dpc_signal(self):
        s = dd.get_stripe_pattern_dpc_signal()
        s.plot()

    def test_get_square_dpc_signal(self):
        s = dd.get_square_dpc_signal()
        s.plot()
        s_ramp = dd.get_square_dpc_signal(add_ramp=True)
        s_ramp.plot()

    def test_get_dead_pixel_signal(self):
        s = dd.get_dead_pixel_signal()
        s.plot()
        assert (s.data == 0).any()

<<<<<<< HEAD
    def test_get_cbed_signal(self):
        s = dd.get_cbed_signal()
=======
    def test_get_fem_signal(self):
        s = dd.get_fem_signal()
        s.plot()

    def test_get_simple_fem_signal(self):
        s = dd.get_simple_fem_signal()
        s.plot()

    def test_get_generic_fem_signal(self):
        s = dd.get_generic_fem_signal(probe_x=2, probe_y=3, image_x=20,
                                      image_y=25)
>>>>>>> e6ce0f04
        s.plot()<|MERGE_RESOLUTION|>--- conflicted
+++ resolved
@@ -50,10 +50,10 @@
         s.plot()
         assert (s.data == 0).any()
 
-<<<<<<< HEAD
     def test_get_cbed_signal(self):
         s = dd.get_cbed_signal()
-=======
+        s.plot()
+
     def test_get_fem_signal(self):
         s = dd.get_fem_signal()
         s.plot()
@@ -65,5 +65,4 @@
     def test_get_generic_fem_signal(self):
         s = dd.get_generic_fem_signal(probe_x=2, probe_y=3, image_x=20,
                                       image_y=25)
->>>>>>> e6ce0f04
         s.plot()